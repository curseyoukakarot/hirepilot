--- conflicted
+++ resolved
@@ -1,351 +1,351 @@
-import express, { Request, Response } from 'express';
-import { supabaseDb } from '../lib/supabase';
-import { requireAuth } from '../middleware/authMiddleware';
-import {
-  emitZapEvent,
-  ZAP_EVENT_TYPES,
-  generatePipelineStageEvent,
-} from '../lib/zapEventEmitter';
-
-const router = express.Router();
-
-// GET /api/pipelines?jobId=...
-router.get('/', requireAuth as any, async (req: Request, res: Response) => {
-  try {
-    const jobId = String(req.query.jobId || '');
-    const userId = (req as any).user?.id;
-    if (!jobId || !userId) return res.status(400).json({ error: 'Missing jobId' });
-
-    const { data, error } = await supabaseDb
-      .from('job_requisitions')
-      .select('pipeline_id, title, pipeline:pipelines (id, name, department)')
-      .eq('id', jobId)
-      .eq('user_id', userId)
-      .single();
-    if (error || !data) return res.status(404).json({ error: 'Job not found' });
-
-    const pipeline = data.pipeline_id && data.pipeline ? [data.pipeline] : [];
-    res.json(pipeline);
-  } catch (err: any) {
-    console.error('[GET /api/pipelines] error', err);
-    res.status(500).json({ error: err.message });
-  }
-});
-
-// GET /api/pipelines/:id/stages?jobId=...
-router.get('/:id/stages', requireAuth as any, async (req: Request, res: Response) => {
-  try {
-    const pipelineId = req.params.id;
-    const jobId = String(req.query.jobId || '');
-    const userId = (req as any).user?.id;
-    if (!pipelineId || !jobId || !userId) return res.status(400).json({ error: 'Missing ids' });
-
-    // Verify job ownership
-    const { data: job, error: jobErr } = await supabaseDb
-      .from('job_requisitions')
-      .select('id, pipeline_id')
-      .eq('id', jobId)
-      .eq('user_id', userId)
-      .single();
-    if (jobErr || !job || String(job.pipeline_id) !== String(pipelineId)) {
-      return res.status(404).json({ error: 'Job not found' });
-    }
-
-    const { data: stages, error: stageErr } = await supabaseDb
-      .from('pipeline_stages')
-      .select('*')
-      .eq('pipeline_id', pipelineId)
-      .order('position', { ascending: true });
-    if (stageErr) throw stageErr;
-
-    const { data: candData, error: candErr } = await supabaseDb
-      .from('candidate_jobs')
-      .select('id, candidate_id, stage_id, candidates (id, first_name, last_name, email, avatar_url)')
-      .eq('job_id', jobId);
-    if (candErr) throw candErr;
-
-    const grouped: Record<string, any[]> = {};
-    (candData || []).forEach(row => {
-      const stage = row.stage_id || 'unassigned';
-      if (!grouped[stage]) grouped[stage] = [];
-<<<<<<< HEAD
-
-      // Normalize candidate object
-      const candidate = Array.isArray(row.candidates) ? row.candidates[0] : row.candidates;
-
-      grouped[stage].push({
-        id: row.id,
-        candidate_id: row.candidate_id,
-        name: `${candidate?.first_name || ''} ${candidate?.last_name || ''}`.trim(),
-        email: candidate?.email || '',
-        avatar_url: candidate?.avatar_url || '',
-=======
-      grouped[stage].push({
-        id: row.id,
-        candidate_id: row.candidate_id,
-        name: `${row.candidates?.first_name || ''} ${row.candidates?.last_name || ''}`.trim(),
-        email: row.candidates?.email || '',
-        avatar_url: row.candidates?.avatar_url || '',
->>>>>>> bc8eb0de
-      });
-    });
-
-    res.json({ stages: stages || [], candidates: grouped });
-  } catch (err: any) {
-    console.error('[GET /api/pipelines/:id/stages] error', err);
-    res.status(500).json({ error: err.message });
-  }
-});
-
-// POST /api/pipelines
-router.post('/', async (req: Request, res: Response) => {
-  try {
-    console.log('[POST /api/pipelines] Body:', req.body);
-    const { user_id, name, department, stages, job_id } = req.body;
-    if (!user_id || !name || !department || !Array.isArray(stages) || stages.length === 0) {
-      console.error('[POST /api/pipelines] Missing required fields:', req.body);
-      res.status(400).json({ error: 'Missing required fields or stages' });
-      return;
-    }
-    // Insert pipeline
-    const { data: pipeline, error: pipelineError } = await supabaseDb
-      .from('pipelines')
-      .insert({ user_id, name, department })
-      .select()
-      .single();
-    if (pipelineError || !pipeline) {
-      console.error('[POST /api/pipelines] Pipeline insert error:', pipelineError);
-      res.status(500).json({ error: pipelineError?.message || 'Failed to create pipeline' });
-      return;
-    }
-    // Log the pipeline id before inserting stages
-    console.log('[POST /api/pipelines] Using pipeline id for stages:', pipeline.id);
-    // Insert stages
-    const stageRows = stages.map((stage, idx) => ({
-      pipeline_id: pipeline.id,
-      name: stage.name,
-      title: stage.name,
-      icon: stage.icon,
-      color: stage.color || 'blue',
-      position: idx
-    }));
-    const { data: insertedStages, error: stagesError } = await supabaseDb
-      .from('pipeline_stages')
-      .insert(stageRows)
-      .select();
-    console.log('[POST /api/pipelines] Inserted stages:', insertedStages, 'Error:', stagesError);
-    if (stagesError) {
-      console.error('[POST /api/pipelines] Stages insert error:', stagesError);
-      res.status(500).json({ error: stagesError.message });
-      return;
-    }
-    // Link pipeline to job if provided
-    if (job_id) {
-      await supabaseDb
-        .from('job_requisitions')
-        .update({ pipeline_id: pipeline.id })
-        .eq('id', job_id);
-    }
-    // Return pipeline with stages
-    res.status(200).json({ pipeline: { ...pipeline, stages: insertedStages } });
-    return;
-  } catch (error: any) {
-    console.error('[POST /api/pipelines] Create pipeline error:', error);
-    res.status(500).json({ error: error.message || 'Failed to create pipeline' });
-    return;
-  }
-});
-
-// Move candidate between stages
-router.post('/:id/candidates/:candidateId/move', requireAuth as any, async (req: Request, res: Response) => {
-  try {
-    const userId = (req as any).user?.id;
-    const pipelineId = req.params.id;
-    const candidateId = req.params.candidateId;
-    const { jobId, stageId, stageTitle } = req.body || {};
-
-    if (!userId) return res.status(401).json({ error: 'Unauthorized' });
-    if (!pipelineId || !candidateId || !jobId || !stageId) return res.status(400).json({ error: 'Missing fields' });
-
-    // Resolve candidate_jobs row
-    const { data: cjRow, error: cjErr } = await supabaseDb
-      .from('candidate_jobs')
-      .select('id, candidate_id, job_id')
-      .eq('candidate_id', candidateId)
-      .eq('job_id', jobId)
-      .maybeSingle();
-    if (cjErr || !cjRow) return res.status(404).json({ error: 'Candidate job not found' });
-
-    // Validate ownership via candidates.user_id
-    const { data: cand, error: candErr } = await supabaseDb
-      .from('candidates')
-      .select('user_id, first_name, last_name, email')
-      .eq('id', cjRow.candidate_id)
-      .single();
-    if (candErr || !cand || cand.user_id !== userId) {
-      return res.status(403).json({ error: 'Forbidden' });
-    }
-
-    // Attempt update via stage_id; fallback to status (enum) mapping
-    let updErr = null;
-    const now = new Date().toISOString();
-    const { error: updError } = await supabaseDb
-      .from('candidate_jobs')
-      .update({ stage_id: stageId, updated_at: now })
-      .eq('id', cjRow.id);
-    updErr = updError;
-    if (updErr && (updErr as any).code === '42703') {
-      const canonicalFrom = (title: string) => {
-        const t = String(title || '').toLowerCase();
-        if (['sourced','contacted','interviewed','offered','hired','rejected'].includes(t)) return t;
-        if (t.includes('offer')) return 'offered';
-        if (t.includes('hire')) return 'hired';
-        if (t.includes('reject')) return 'rejected';
-        if (t.includes('contact')) return 'contacted';
-        if (t.includes('interview')) return 'interviewed';
-        return 'interviewed';
-      };
-      const canonical = canonicalFrom(stageTitle || 'Interviewed');
-      const { error } = await supabaseDb
-        .from('candidate_jobs')
-        .update({ status: canonical, updated_at: now })
-        .eq('id', cjRow.id);
-      updErr = error;
-    }
-    if (updErr) {
-      console.error('[move-candidate] update error', updErr);
-      return res.status(500).json({ error: 'Failed to move candidate' });
-    }
-    // Emit events
-    await emitZapEvent({
-      userId,
-      eventType: ZAP_EVENT_TYPES.CANDIDATE_MOVED_TO_STAGE,
-      eventData: { job_id: jobId, candidate_id: candidateId, stage_id: stageId },
-    });
-    if (stageTitle) {
-      const dyn = generatePipelineStageEvent(stageTitle, 'moved_to');
-      await emitZapEvent({ userId, eventType: dyn as any, eventData: { job_id: jobId, candidate_id: candidateId, stage_id: stageId } });
-      if (/interview/i.test(stageTitle)) {
-        await emitZapEvent({ userId, eventType: ZAP_EVENT_TYPES.CANDIDATE_INTERVIEWED, eventData: { job_id: jobId, candidate_id: candidateId } });
-      } else if (/offer/i.test(stageTitle)) {
-        await emitZapEvent({ userId, eventType: ZAP_EVENT_TYPES.CANDIDATE_OFFERED, eventData: { job_id: jobId, candidate_id: candidateId } });
-      }
-    }
-
-    return res.json({ success: true, candidate_job_id: cjRow.id, dest_stage_id: stageId, stage_title: stageTitle || null });
-  } catch (e: any) {
-    console.error('[move-candidate] unexpected', e);
-    return res.status(500).json({ error: e.message || 'Internal error' });
-  }
-});
-
-// POST /api/pipelines/:id/stages
-router.post('/:id/stages', requireAuth as any, async (req: Request, res: Response) => {
-  try {
-    const pipelineId = req.params.id;
-    const { title, color, position } = req.body || {};
-    const userId = (req as any).user?.id;
-    if (!pipelineId || !title || userId == null) return res.status(400).json({ error: 'Missing fields' });
-
-    const { data: stage, error } = await supabaseDb
-      .from('pipeline_stages')
-      .insert({ pipeline_id: pipelineId, title, color, position })
-      .select()
-      .single();
-    if (error) throw error;
-
-    await emitZapEvent({
-      userId,
-      eventType: ZAP_EVENT_TYPES.PIPELINE_STAGE_UPDATED,
-      eventData: { pipeline_id: pipelineId, stage_id: stage.id, action: 'created' },
-    });
-
-    res.json(stage);
-  } catch (err: any) {
-    console.error('[POST /api/pipelines/:id/stages] error', err);
-    res.status(500).json({ error: err.message });
-  }
-});
-
-// PATCH /api/pipelines/:id/stages/:stageId
-router.patch('/:id/stages/:stageId', requireAuth as any, async (req: Request, res: Response) => {
-  try {
-    const { id, stageId } = req.params as any;
-    const userId = (req as any).user?.id;
-    const { title, color } = req.body || {};
-    if (!id || !stageId || !userId) return res.status(400).json({ error: 'Missing fields' });
-
-    const { data: stage, error } = await supabaseDb
-      .from('pipeline_stages')
-      .update({ title, color })
-      .eq('id', stageId)
-      .select()
-      .single();
-    if (error) throw error;
-
-    await emitZapEvent({
-      userId,
-      eventType: ZAP_EVENT_TYPES.PIPELINE_STAGE_UPDATED,
-      eventData: { pipeline_id: id, stage_id: stageId, action: 'updated' },
-    });
-
-    res.json(stage);
-  } catch (err: any) {
-    console.error('[PATCH /api/pipelines/:id/stages/:stageId] error', err);
-    res.status(500).json({ error: err.message });
-  }
-});
-
-// DELETE /api/pipelines/:id/stages/:stageId
-router.delete('/:id/stages/:stageId', requireAuth as any, async (req: Request, res: Response) => {
-  try {
-    const { id, stageId } = req.params as any;
-    const userId = (req as any).user?.id;
-    if (!id || !stageId || !userId) return res.status(400).json({ error: 'Missing fields' });
-
-    const { error } = await supabaseDb
-      .from('pipeline_stages')
-      .delete()
-      .eq('id', stageId);
-    if (error) throw error;
-
-    await emitZapEvent({
-      userId,
-      eventType: ZAP_EVENT_TYPES.PIPELINE_STAGE_UPDATED,
-      eventData: { pipeline_id: id, stage_id: stageId, action: 'deleted' },
-    });
-
-    res.json({ success: true });
-  } catch (err: any) {
-    console.error('[DELETE /api/pipelines/:id/stages/:stageId] error', err);
-    res.status(500).json({ error: err.message });
-  }
-});
-
-// PATCH /api/pipelines/:id/stages/reorder
-router.patch('/:id/stages/reorder', requireAuth as any, async (req: Request, res: Response) => {
-  try {
-    const { id } = req.params;
-    const userId = (req as any).user?.id;
-    const { stages } = req.body || {};
-    if (!id || !Array.isArray(stages) || !userId) return res.status(400).json({ error: 'Missing fields' });
-
-    const { error } = await supabaseDb
-      .from('pipeline_stages')
-      .upsert(stages.map((s: any) => ({ id: s.id, position: s.position })));
-    if (error) throw error;
-
-    await emitZapEvent({
-      userId,
-      eventType: ZAP_EVENT_TYPES.PIPELINE_STAGE_UPDATED,
-      eventData: { pipeline_id: id, action: 'reordered' },
-    });
-
-    res.json({ success: true });
-  } catch (err: any) {
-    console.error('[PATCH /api/pipelines/:id/stages/reorder] error', err);
-    res.status(500).json({ error: err.message });
-  }
-});
-
+import express, { Request, Response } from 'express';
+import { supabaseDb } from '../lib/supabase';
+import { requireAuth } from '../middleware/authMiddleware';
+import {
+  emitZapEvent,
+  ZAP_EVENT_TYPES,
+  generatePipelineStageEvent,
+} from '../lib/zapEventEmitter';
+
+const router = express.Router();
+
+// GET /api/pipelines?jobId=...
+router.get('/', requireAuth as any, async (req: Request, res: Response) => {
+  try {
+    const jobId = String(req.query.jobId || '');
+    const userId = (req as any).user?.id;
+    if (!jobId || !userId) return res.status(400).json({ error: 'Missing jobId' });
+
+    const { data, error } = await supabaseDb
+      .from('job_requisitions')
+      .select('pipeline_id, title, pipeline:pipelines (id, name, department)')
+      .eq('id', jobId)
+      .eq('user_id', userId)
+      .single();
+    if (error || !data) return res.status(404).json({ error: 'Job not found' });
+
+    const pipeline = data.pipeline_id && data.pipeline ? [data.pipeline] : [];
+    res.json(pipeline);
+  } catch (err: any) {
+    console.error('[GET /api/pipelines] error', err);
+    res.status(500).json({ error: err.message });
+  }
+});
+
+// GET /api/pipelines/:id/stages?jobId=...
+router.get('/:id/stages', requireAuth as any, async (req: Request, res: Response) => {
+  try {
+    const pipelineId = req.params.id;
+    const jobId = String(req.query.jobId || '');
+    const userId = (req as any).user?.id;
+    if (!pipelineId || !jobId || !userId) return res.status(400).json({ error: 'Missing ids' });
+
+    // Verify job ownership
+    const { data: job, error: jobErr } = await supabaseDb
+      .from('job_requisitions')
+      .select('id, pipeline_id')
+      .eq('id', jobId)
+      .eq('user_id', userId)
+      .single();
+    if (jobErr || !job || String(job.pipeline_id) !== String(pipelineId)) {
+      return res.status(404).json({ error: 'Job not found' });
+    }
+
+    const { data: stages, error: stageErr } = await supabaseDb
+      .from('pipeline_stages')
+      .select('*')
+      .eq('pipeline_id', pipelineId)
+      .order('position', { ascending: true });
+    if (stageErr) throw stageErr;
+
+    const { data: candData, error: candErr } = await supabaseDb
+      .from('candidate_jobs')
+      .select('id, candidate_id, stage_id, candidates (id, first_name, last_name, email, avatar_url)')
+      .eq('job_id', jobId);
+    if (candErr) throw candErr;
+
+    const grouped: Record<string, any[]> = {};
+    (candData || []).forEach(row => {
+      const stage = row.stage_id || 'unassigned';
+      if (!grouped[stage]) grouped[stage] = [];
+const grouped: Record<string, any[]> = {};
+(candData || []).forEach(row => {
+  const stage = row.stage_id || 'unassigned';
+  if (!grouped[stage]) grouped[stage] = [];
+
+  // Normalize candidate object
+  const candidate = Array.isArray(row.candidates) ? row.candidates[0] : row.candidates;
+
+  grouped[stage].push({
+    id: row.id,
+    candidate_id: row.candidate_id,
+    name: `${candidate?.first_name || ''} ${candidate?.last_name || ''}`.trim(),
+    email: candidate?.email || '',
+    avatar_url: candidate?.avatar_url || '',
+  });
+});
+
+res.json({ stages: stages || [], candidates: grouped });
+
+      });
+    });
+
+    res.json({ stages: stages || [], candidates: grouped });
+  } catch (err: any) {
+    console.error('[GET /api/pipelines/:id/stages] error', err);
+    res.status(500).json({ error: err.message });
+  }
+});
+
+// POST /api/pipelines
+router.post('/', async (req: Request, res: Response) => {
+  try {
+    console.log('[POST /api/pipelines] Body:', req.body);
+    const { user_id, name, department, stages, job_id } = req.body;
+    if (!user_id || !name || !department || !Array.isArray(stages) || stages.length === 0) {
+      console.error('[POST /api/pipelines] Missing required fields:', req.body);
+      res.status(400).json({ error: 'Missing required fields or stages' });
+      return;
+    }
+    // Insert pipeline
+    const { data: pipeline, error: pipelineError } = await supabaseDb
+      .from('pipelines')
+      .insert({ user_id, name, department })
+      .select()
+      .single();
+    if (pipelineError || !pipeline) {
+      console.error('[POST /api/pipelines] Pipeline insert error:', pipelineError);
+      res.status(500).json({ error: pipelineError?.message || 'Failed to create pipeline' });
+      return;
+    }
+    // Log the pipeline id before inserting stages
+    console.log('[POST /api/pipelines] Using pipeline id for stages:', pipeline.id);
+    // Insert stages
+    const stageRows = stages.map((stage, idx) => ({
+      pipeline_id: pipeline.id,
+      name: stage.name,
+      title: stage.name,
+      icon: stage.icon,
+      color: stage.color || 'blue',
+      position: idx
+    }));
+    const { data: insertedStages, error: stagesError } = await supabaseDb
+      .from('pipeline_stages')
+      .insert(stageRows)
+      .select();
+    console.log('[POST /api/pipelines] Inserted stages:', insertedStages, 'Error:', stagesError);
+    if (stagesError) {
+      console.error('[POST /api/pipelines] Stages insert error:', stagesError);
+      res.status(500).json({ error: stagesError.message });
+      return;
+    }
+    // Link pipeline to job if provided
+    if (job_id) {
+      await supabaseDb
+        .from('job_requisitions')
+        .update({ pipeline_id: pipeline.id })
+        .eq('id', job_id);
+    }
+    // Return pipeline with stages
+    res.status(200).json({ pipeline: { ...pipeline, stages: insertedStages } });
+    return;
+  } catch (error: any) {
+    console.error('[POST /api/pipelines] Create pipeline error:', error);
+    res.status(500).json({ error: error.message || 'Failed to create pipeline' });
+    return;
+  }
+});
+
+// Move candidate between stages
+router.post('/:id/candidates/:candidateId/move', requireAuth as any, async (req: Request, res: Response) => {
+  try {
+    const userId = (req as any).user?.id;
+    const pipelineId = req.params.id;
+    const candidateId = req.params.candidateId;
+    const { jobId, stageId, stageTitle } = req.body || {};
+
+    if (!userId) return res.status(401).json({ error: 'Unauthorized' });
+    if (!pipelineId || !candidateId || !jobId || !stageId) return res.status(400).json({ error: 'Missing fields' });
+
+    // Resolve candidate_jobs row
+    const { data: cjRow, error: cjErr } = await supabaseDb
+      .from('candidate_jobs')
+      .select('id, candidate_id, job_id')
+      .eq('candidate_id', candidateId)
+      .eq('job_id', jobId)
+      .maybeSingle();
+    if (cjErr || !cjRow) return res.status(404).json({ error: 'Candidate job not found' });
+
+    // Validate ownership via candidates.user_id
+    const { data: cand, error: candErr } = await supabaseDb
+      .from('candidates')
+      .select('user_id, first_name, last_name, email')
+      .eq('id', cjRow.candidate_id)
+      .single();
+    if (candErr || !cand || cand.user_id !== userId) {
+      return res.status(403).json({ error: 'Forbidden' });
+    }
+
+    // Attempt update via stage_id; fallback to status (enum) mapping
+    let updErr = null;
+    const now = new Date().toISOString();
+    const { error: updError } = await supabaseDb
+      .from('candidate_jobs')
+      .update({ stage_id: stageId, updated_at: now })
+      .eq('id', cjRow.id);
+    updErr = updError;
+    if (updErr && (updErr as any).code === '42703') {
+      const canonicalFrom = (title: string) => {
+        const t = String(title || '').toLowerCase();
+        if (['sourced','contacted','interviewed','offered','hired','rejected'].includes(t)) return t;
+        if (t.includes('offer')) return 'offered';
+        if (t.includes('hire')) return 'hired';
+        if (t.includes('reject')) return 'rejected';
+        if (t.includes('contact')) return 'contacted';
+        if (t.includes('interview')) return 'interviewed';
+        return 'interviewed';
+      };
+      const canonical = canonicalFrom(stageTitle || 'Interviewed');
+      const { error } = await supabaseDb
+        .from('candidate_jobs')
+        .update({ status: canonical, updated_at: now })
+        .eq('id', cjRow.id);
+      updErr = error;
+    }
+    if (updErr) {
+      console.error('[move-candidate] update error', updErr);
+      return res.status(500).json({ error: 'Failed to move candidate' });
+    }
+    // Emit events
+    await emitZapEvent({
+      userId,
+      eventType: ZAP_EVENT_TYPES.CANDIDATE_MOVED_TO_STAGE,
+      eventData: { job_id: jobId, candidate_id: candidateId, stage_id: stageId },
+    });
+    if (stageTitle) {
+      const dyn = generatePipelineStageEvent(stageTitle, 'moved_to');
+      await emitZapEvent({ userId, eventType: dyn as any, eventData: { job_id: jobId, candidate_id: candidateId, stage_id: stageId } });
+      if (/interview/i.test(stageTitle)) {
+        await emitZapEvent({ userId, eventType: ZAP_EVENT_TYPES.CANDIDATE_INTERVIEWED, eventData: { job_id: jobId, candidate_id: candidateId } });
+      } else if (/offer/i.test(stageTitle)) {
+        await emitZapEvent({ userId, eventType: ZAP_EVENT_TYPES.CANDIDATE_OFFERED, eventData: { job_id: jobId, candidate_id: candidateId } });
+      }
+    }
+
+    return res.json({ success: true, candidate_job_id: cjRow.id, dest_stage_id: stageId, stage_title: stageTitle || null });
+  } catch (e: any) {
+    console.error('[move-candidate] unexpected', e);
+    return res.status(500).json({ error: e.message || 'Internal error' });
+  }
+});
+
+// POST /api/pipelines/:id/stages
+router.post('/:id/stages', requireAuth as any, async (req: Request, res: Response) => {
+  try {
+    const pipelineId = req.params.id;
+    const { title, color, position } = req.body || {};
+    const userId = (req as any).user?.id;
+    if (!pipelineId || !title || userId == null) return res.status(400).json({ error: 'Missing fields' });
+
+    const { data: stage, error } = await supabaseDb
+      .from('pipeline_stages')
+      .insert({ pipeline_id: pipelineId, title, color, position })
+      .select()
+      .single();
+    if (error) throw error;
+
+    await emitZapEvent({
+      userId,
+      eventType: ZAP_EVENT_TYPES.PIPELINE_STAGE_UPDATED,
+      eventData: { pipeline_id: pipelineId, stage_id: stage.id, action: 'created' },
+    });
+
+    res.json(stage);
+  } catch (err: any) {
+    console.error('[POST /api/pipelines/:id/stages] error', err);
+    res.status(500).json({ error: err.message });
+  }
+});
+
+// PATCH /api/pipelines/:id/stages/:stageId
+router.patch('/:id/stages/:stageId', requireAuth as any, async (req: Request, res: Response) => {
+  try {
+    const { id, stageId } = req.params as any;
+    const userId = (req as any).user?.id;
+    const { title, color } = req.body || {};
+    if (!id || !stageId || !userId) return res.status(400).json({ error: 'Missing fields' });
+
+    const { data: stage, error } = await supabaseDb
+      .from('pipeline_stages')
+      .update({ title, color })
+      .eq('id', stageId)
+      .select()
+      .single();
+    if (error) throw error;
+
+    await emitZapEvent({
+      userId,
+      eventType: ZAP_EVENT_TYPES.PIPELINE_STAGE_UPDATED,
+      eventData: { pipeline_id: id, stage_id: stageId, action: 'updated' },
+    });
+
+    res.json(stage);
+  } catch (err: any) {
+    console.error('[PATCH /api/pipelines/:id/stages/:stageId] error', err);
+    res.status(500).json({ error: err.message });
+  }
+});
+
+// DELETE /api/pipelines/:id/stages/:stageId
+router.delete('/:id/stages/:stageId', requireAuth as any, async (req: Request, res: Response) => {
+  try {
+    const { id, stageId } = req.params as any;
+    const userId = (req as any).user?.id;
+    if (!id || !stageId || !userId) return res.status(400).json({ error: 'Missing fields' });
+
+    const { error } = await supabaseDb
+      .from('pipeline_stages')
+      .delete()
+      .eq('id', stageId);
+    if (error) throw error;
+
+    await emitZapEvent({
+      userId,
+      eventType: ZAP_EVENT_TYPES.PIPELINE_STAGE_UPDATED,
+      eventData: { pipeline_id: id, stage_id: stageId, action: 'deleted' },
+    });
+
+    res.json({ success: true });
+  } catch (err: any) {
+    console.error('[DELETE /api/pipelines/:id/stages/:stageId] error', err);
+    res.status(500).json({ error: err.message });
+  }
+});
+
+// PATCH /api/pipelines/:id/stages/reorder
+router.patch('/:id/stages/reorder', requireAuth as any, async (req: Request, res: Response) => {
+  try {
+    const { id } = req.params;
+    const userId = (req as any).user?.id;
+    const { stages } = req.body || {};
+    if (!id || !Array.isArray(stages) || !userId) return res.status(400).json({ error: 'Missing fields' });
+
+    const { error } = await supabaseDb
+      .from('pipeline_stages')
+      .upsert(stages.map((s: any) => ({ id: s.id, position: s.position })));
+    if (error) throw error;
+
+    await emitZapEvent({
+      userId,
+      eventType: ZAP_EVENT_TYPES.PIPELINE_STAGE_UPDATED,
+      eventData: { pipeline_id: id, action: 'reordered' },
+    });
+
+    res.json({ success: true });
+  } catch (err: any) {
+    console.error('[PATCH /api/pipelines/:id/stages/reorder] error', err);
+    res.status(500).json({ error: err.message });
+  }
+});
+
 export default router;