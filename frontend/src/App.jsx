import React, { Suspense, lazy, useState, useEffect } from "react";
import { BrowserRouter, Routes, Route, Navigate, useNavigate, useLocation } from "react-router-dom";
import { QueryClient, QueryClientProvider } from '@tanstack/react-query';
import Navbar from "./components/Navbar";
import Sidebar from "./components/Sidebar";
import ErrorBoundary from "./components/ErrorBoundary";
import { Toaster } from 'react-hot-toast';
import Step1JobDescription from "./components/CampaignWizard/Step1JobDescription";
import Step2Pipeline from './components/CampaignWizard/Step2Pipeline';
import Step3Message from './components/CampaignWizard/Step3Message';
import Step4Import from './components/CampaignWizard/Step4Import';
import Step5ReviewLaunch from './components/CampaignWizard/Step5ReviewLaunch';
import { WizardProvider, useWizard } from './context/WizardContext';
import PhantomMonitor from '../pages/phantom-monitor';
import CookieRefresh from '../pages/phantom/cookie-refresh';
import BulkCookieRefresh from '../pages/phantom/bulk-refresh';
import PhantomAnalytics from '../pages/phantom/analytics';
import SuperAdminDashboard from './screens/SuperAdminDashboard';
import ActionInbox from './screens/ActionInbox';
import AgentModeCenter from './pages/agent/AgentModeCenter';
import CampaignDetailDrawer from './pages/agent/CampaignDetailDrawer';
import RepliesDrawer from './pages/agent/RepliesDrawer';
import ActionInboxDrawer from './pages/agent/ActionInboxDrawer';
import CampaignsPage from './pages/SuperAdmin/sourcing/CampaignsPage';
import CampaignDetailPage from './pages/SuperAdmin/sourcing/CampaignDetailPage';
import RepliesPage from './pages/SuperAdmin/sourcing/RepliesPage';
import { supabase } from "./lib/supabase";
import AdminUserManagement from './screens/AdminUserManagement';
import AdminPuppetHealth from './screens/AdminPuppetHealth';
import AdminProxyManagement from './screens/AdminProxyManagement';
import AdminAffiliatesManager from './pages/admin/AdminAffiliatesManager';
import LeadSyncFailures from './screens/LeadSyncFailures';
import PhantomConfig from './screens/PhantomConfig';
import WebhookLogs from './screens/WebhookLogs';
import HomePage from './screens/HomePage';
import Copilot from './screens/Copilot';
import Handsfree from './screens/Handsfree';
import Pricing from './screens/Pricing';
import RexChatBox from './components/RexChatBox';
import RexChatPage from './screens/RexChatPage';
import { apiPost } from './lib/api';
import BlogLandingPage from './screens/BlogLandingPage';
import MeetRex from './screens/MeetRex';
import useGAPageViews from "./hooks/useGAPageViews";
import ChromeExtension from './screens/ChromeExtension';
import ChromeExtensionPrivacy from './screens/ChromeExtensionPrivacy';
import TermsPage from './screens/TermsPage';
import RexSupport from './screens/RexSupport';
import ApiDocs from './screens/ApiDocs';
import AffiliateProgram from './screens/AffiliateProgram';
import ProductHunt from './screens/ProductHunt';
import FreeForever from './screens/FreeForever';
import DfyDashboard from './screens/DfyDashboard';
import SniperTargets from './screens/SniperTargets';
import JobPipeline from './screens/JobPipeline';
import PartnersDashboard from './pages/partners/AffiliateDashboard';
import AffiliatePayouts from './pages/partners/AffiliatePayouts';
import AffiliateSettings from './pages/partners/AffiliateSettings';
import AffiliateActivity from './pages/partners/AffiliateActivity';
import PartnersLogin from './pages/partners/Login';
import PartnersSignup from './pages/partners/Signup';
import { setRefCookie } from './lib/affiliate';
import PartnersRouteGuard from './pages/partners/PartnersRouteGuard';
const RequirePartnersAuth = ({ children }) => <PartnersRouteGuard>{children}</PartnersRouteGuard>;
import RexWidget from './widgets/rex/RexWidget';
import PromoBanner from './components/PromoBanner';
import { PlanProvider } from './context/PlanContext';
import OnboardingModals from './components/OnboardingModals';
// Blog article pages
const FlowOfHirePilot = lazy(() => import("./pages/blog/FlowOfHirePilot"));
const MessageCenterSetup = lazy(() => import("./pages/blog/MessageCenterSetup"));
const ApolloIntegrationGuide = lazy(() => import("./pages/blog/ApolloIntegrationGuide"));
const LinkedInSalesNavigatorGuide = lazy(() => import("./pages/blog/LinkedInSalesNavigatorGuide"));
const MeetRexGuide = lazy(() => import("./pages/blog/MeetRexGuide"));
const ImportCsvGuide = lazy(() => import("./pages/blog/ImportCsvGuide"));
const CampaignWizardGuide = lazy(() => import("./pages/blog/CampaignWizardGuide"));
const PipelineBestPracticesGuide = lazy(() => import("./pages/blog/PipelineBestPracticesGuide"));
const EmailTroubleshootingGuide = lazy(() => import("./pages/blog/EmailTroubleshootingGuide"));
const EmailDeliverability1 = lazy(() => import("./pages/blog/EmailDeliverability1"));
const EmailDeliverability2 = lazy(() => import("./pages/blog/EmailDeliverability2"));
const EmailDeliverability3 = lazy(() => import("./pages/blog/EmailDeliverability3"));
const EmailDeliverability4 = lazy(() => import("./pages/blog/EmailDeliverability4"));
const EmailDeliverability5 = lazy(() => import("./pages/blog/EmailDeliverability5"));
const CreditsGuide = lazy(() => import("./pages/blog/CreditsGuide"));
const ZapierGuide = lazy(() => import("./pages/blog/ZapierGuide"));
const AtsIntegrations = lazy(() => import("./pages/blog/AtsIntegrations"));
const RexAgentMode = lazy(() => import("./pages/blog/RexAgentMode"));
const FreePlanPlaybook = lazy(() => import("./pages/blog/FreePlanPlaybook"));
// AutomateRecruiting Series
const AutomateRecruiting1 = lazy(() => import("./pages/blog/AutomateRecruiting1"));
const AutomateRecruiting2 = lazy(() => import("./pages/blog/AutomateRecruiting2"));
const AutomateRecruiting3 = lazy(() => import("./pages/blog/AutomateRecruiting3"));
const AutomateRecruiting4 = lazy(() => import("./pages/blog/AutomateRecruiting4"));
const AutomateRecruiting5 = lazy(() => import("./pages/blog/AutomateRecruiting5"));
const TestGmail = lazy(() => import("./pages/TestGmail"));
const SequenceDetail = lazy(() => import("./pages/sequences/SequenceDetail"));

// Lazy load screens
const SigninScreen = lazy(() => import("./screens/SigninScreen"));
const ResetPassword = lazy(() => import("./screens/ResetPassword"));
const SignupScreen = lazy(() => import("./screens/SignupScreen"));
const OnboardingWizard = lazy(() => import("./screens/OnboardingWizard"));
const Dashboard = lazy(() => import("./screens/Dashboard"));
const CampaignBuilder = lazy(() => import("./screens/CampaignBuilder"));
const MessageGenerator = lazy(() => import("./screens/MessageGenerator"));
const MessagingCenter = lazy(() => import("./screens/MessagingCenter"));
const TemplateManager = lazy(() => import("./screens/TemplateManager"));
const Settings = lazy(() => import("./screens/Settings"));
const SettingsApiKeys = lazy(() => import("./screens/SettingsApiKeys"));
const SettingsTeamMembers = lazy(() => import("./screens/SettingsTeamMembers"));
const SettingsProfileInfo = lazy(() => import("./screens/SettingsProfileInfo"));
const SettingsNotifications = lazy(() => import("./screens/SettingsNotifications"));
const SettingsIntegrations = lazy(() => import("./screens/SettingsIntegrations"));
const LeadManagement = lazy(() => import("./screens/LeadManagement"));
const LeadProfileDrawer = lazy(() => import("./screens/LeadProfileDrawer"));
const CandidateList = lazy(() => import("./screens/CandidateList"));
const JobRequisitions = lazy(() => import("./screens/JobRequisitions"));
<<<<<<< HEAD
const JobRequisitionPage = lazy(() => import("./pages/job/[id].tsx"));
=======
const JobPipeline = lazy(() => import("./screens/JobPipeline"));
const JobRequisitionPage = lazy(() => import("./pages/job/[id].tsx"));
const PipelinePage = lazy(() => import("./pages/job/[id]/pipeline.tsx"));
>>>>>>> 76e7eb0d
const Campaigns = lazy(() => import("./screens/Campaigns"));
const Analytics = lazy(() => import("./screens/Analytics"));
const BillingScreen = lazy(() => import("./screens/BillingScreen"));

// Campaign Wizard Component
function CampaignWizard() {
  const navigate = useNavigate();
  const location = useLocation();
  const { wizard, setWizard } = useWizard();

  // set hp_ref cookie if present
  useEffect(() => {
    const params = new URLSearchParams(location.search);
    const ref = params.get('ref');
    if (ref) setRefCookie(ref);
  }, [location.search]);

  // Update wizard step based on route
  useEffect(() => {
    const path = location.pathname.split('/').pop();
    let newStep = 1;
    
    switch(path) {
      case 'pipeline':
        newStep = 2;
        break;
      case 'message':
        newStep = 3;
        break;
      case 'import-leads':
        newStep = 4;
        break;
      case 'review':
        newStep = 5;
        break;
      default:
        newStep = 1;
    }

    if (wizard.step !== newStep) {
      setWizard(prev => ({ ...prev, step: newStep }));
    }
  }, [location.pathname]);

  // Navigate based on wizard step
  useEffect(() => {
    const currentPath = location.pathname.split('/').pop();
    let targetPath = 'job-description';
    
    switch(wizard.step) {
      case 2:
        targetPath = 'pipeline';
        break;
      case 3:
        targetPath = 'message';
        break;
      case 4:
        targetPath = 'import-leads';
        break;
      case 5:
        targetPath = 'review';
        break;
    }

    if (currentPath !== targetPath) {
      navigate(targetPath);
    }
  }, [wizard.step]);

  // Render the appropriate step based on the current path
  const renderStep = () => {
    const path = location.pathname.split('/').pop();
    
    switch(path) {
      case 'job-description':
        return (
          <Step1JobDescription 
            onNext={() => navigate('pipeline')}
            onBack={() => navigate('/campaigns')}
          />
        );
      case 'pipeline':
        return (
          <Step2Pipeline 
            onBack={() => navigate('job-description')}
            onNext={() => navigate('message')}
          />
        );
      case 'message':
        return (
          <Step3Message 
            onBack={() => navigate('pipeline')}
            onNext={() => navigate('import-leads')}
          />
        );
      case 'import-leads':
        return (
          <Step4Import 
            onBack={() => navigate('message')}
            onNext={() => navigate('review')}
          />
        );
      case 'review':
        return (
          <Step5ReviewLaunch 
            onBack={() => navigate('import-leads')}
            onEdit={(step) => {
              switch(step) {
                case 'job-description':
                  navigate('job-description');
                  break;
                case 'pipeline':
                  navigate('pipeline');
                  break;
                case 'message':
                  navigate('message');
                  break;
                case 'leads':
                  navigate('import-leads');
                  break;
              }
            }}
          />
        );
      default:
        return <Navigate to="job-description" replace />;
    }
  };

  return (
    <div className="min-h-screen bg-base-50">
      {renderStep()}
    </div>
  );
}

export default function App() {
  return (
    <ErrorBoundary>
      <WizardProvider>
        <QueryClientProvider client={queryClient}>
          <BrowserRouter>
            <PlanProvider>
              <InnerApp />
            </PlanProvider>
          </BrowserRouter>
        </QueryClientProvider>
      </WizardProvider>
    </ErrorBoundary>
  );
}

function InnerApp() {
  const location = useLocation();
  const landingPages = ["/", "/signup", "/login", "/reset-password", "/copilot", "/handsfree", "/pricing", "/rex", "/rexsupport", "/chromeextension", "/chromeextension/privacy", "/terms", "/apidoc", "/test-gmail", "/affiliates", "/blog/zapierguide", "/producthunt", "/dfydashboard", "/freeforever"];
  // Treat blog landing and article pages as public landing pages (no dashboard UI)
  const isPartnerArea = location.pathname.startsWith('/partners');
  // Only the marketing page "/rex" should be treated as public; do NOT blanket-match all "/rex*" paths
  const isAuthPage = landingPages.includes(location.pathname) || location.pathname.startsWith('/blog') || isPartnerArea;
  const isBlog = location.pathname.startsWith('/blog');

  // If partners routes are hit on the main domain, redirect to affiliates subdomain
  useEffect(() => {
    const host = window.location.host;
    if (isPartnerArea && host !== 'affiliates.thehirepilot.com') {
      const dest = `https://affiliates.thehirepilot.com${location.pathname}${location.search}${location.hash}`;
      window.location.replace(dest);
    }
  }, [isPartnerArea, location.pathname, location.search, location.hash]);
  const navigate = useNavigate();
  const [userLoaded, setUserLoaded] = useState(false);
  const [dbRole, setDbRole] = useState(null);
  const [paymentWarning, setPaymentWarning] = useState(false);
  const [isSuspended, setIsSuspended] = useState(false);
  const [rexFlags, setRexFlags] = useState({ producthunt: false, popup: false });
  useGAPageViews();

  // set hp_ref cookie if present on any public route
  useEffect(() => {
    const params = new URLSearchParams(location.search);
    const ref = params.get('ref');
    if (ref) setRefCookie(ref);
  }, [location.search]);

  useEffect(() => {
    const fetchRole = async () => {
      const { data: { user } } = await supabase.auth.getUser();
      if (user) {
        // Try to fetch role from users table
        const { data, error } = await supabase
          .from('users')
          .select('role')
          .eq('id', user.id)
          .single();
        if (data && data.role) {
          setDbRole(data.role);
        } else {
          setDbRole(null);
        }
        setPaymentWarning(user.payment_warning || false);
        setIsSuspended(user.is_suspended || false);
      } else {
        setDbRole(null);
      }
      setUserLoaded(true);
    };
    fetchRole();
  }, []);

  // Fetch public toggle flags for REX popup/chat behavior
  useEffect(() => {
    (async () => {
      try {
        const { data } = await supabase
          .from('system_settings')
          .select('key,value')
          .in('key', ['rex_producthunt_mode', 'rex_popup_enabled']);
        const map = Object.fromEntries((data || []).map(r => [r.key, String(r.value) === 'true' || r.value === true]));
        const flags = { producthunt: !!map.rex_producthunt_mode, popup: !!map.rex_popup_enabled };
        setRexFlags(flags);
        // Expose to the vanilla popup snippet in index.html
        if (typeof window !== 'undefined') {
          window.__REX_FLAGS__ = {
            isProductHuntMode: flags.producthunt,
            isPopupEnabled: flags.popup,
            // Surface env-configured URLs so the non-React FAQ popup in index.html can read them
            demoUrl: (import.meta?.env && import.meta.env.VITE_DEMO_URL) || undefined,
            calendlyUrl: (import.meta?.env && import.meta.env.VITE_CALENDLY_URL) || undefined,
            apiBaseUrl: (import.meta?.env && import.meta.env.VITE_BACKEND_URL) || undefined,
          };
          try {
            window.dispatchEvent(new CustomEvent('rex_flags_ready', { detail: window.__REX_FLAGS__ }));
          } catch {}
        }
      } catch {
        // leave defaults
      }
    })();
  }, []);

  useEffect(() => {
    if (!userLoaded) return;
    // If user is authenticated and on a public landing page, send them to dashboard
    if (dbRole && landingPages.includes(location.pathname) && !['/login','/signup','/reset-password'].includes(location.pathname)) {
      navigate('/dashboard', { replace: true });
      return;
    }
    // Use dbRole for redirect
    if (dbRole === 'super_admin') {
      if (location.pathname === '/' || location.pathname === '/dashboard') {
        console.log('Redirecting to /super-admin (dbRole)');
        navigate('/super-admin', { replace: true });
      }
    }
    if (isSuspended) {
      navigate('/pricing?payment_required=1', { replace: true });
      return;
    }
  }, [userLoaded, dbRole, location.pathname, navigate, isSuspended]);

  if (!userLoaded && !isAuthPage) {
    return <div className="flex items-center justify-center h-screen text-lg">Loading...</div>;
  }

  return (
    <div className="min-h-screen flex flex-col">
      {paymentWarning && !isSuspended && (
        <div className="w-full bg-red-600 text-white text-center py-2 text-sm flex items-center justify-center gap-3">
          <span>Payment failed – update your card to avoid account suspension.</span>
          <button className="underline" onClick={async()=>{
            const { data } = await apiPost('/api/stripe/create-portal-session', {}, { requireAuth:true });
            window.location = data.url;
          }}>Update payment</button>
        </div>
      )}
      {!isAuthPage && !isPartnerArea && <div className="fixed top-0 left-0 right-0 z-50"><Navbar /></div>}
      <Toaster
        position="top-right"
        toastOptions={{
          duration: 3000,
          style: {
            background: '#333',
            color: '#fff',
          },
        }}
      />
      <div className={`flex flex-1 ${!isAuthPage ? 'pt-[72px]' : ''}`}>
        {!isAuthPage && !isPartnerArea && <div className="fixed left-0 top-[72px] bottom-0 w-64"><Sidebar /></div>}
        <main className={`flex-1 ${!isAuthPage && !isPartnerArea ? 'ml-64 p-6 min-h-0 overflow-y-auto' : ''}`}>
          {!isAuthPage && <OnboardingModals />}
          <Suspense fallback={
            <div className="flex items-center justify-center w-full h-[50vh]">
              <div className="flex items-center gap-3 text-gray-600">
                <svg className="animate-spin h-5 w-5 text-purple-600" xmlns="http://www.w3.org/2000/svg" fill="none" viewBox="0 0 24 24">
                  <circle className="opacity-25" cx="12" cy="12" r="10" stroke="currentColor" strokeWidth="4"></circle>
                  <path className="opacity-75" fill="currentColor" d="M4 12a8 8 0 018-8v8z"></path>
                </svg>
                <span>Loading...</span>
              </div>
            </div>
          }>
            <Routes>
              <Route path="/" element={<HomePage />} />
              <Route path="/signup" element={<SignupScreen />} />
              <Route path="/login" element={<SigninScreen />} />
              <Route path="/reset-password" element={<ResetPassword />} />
              <Route path="/onboarding" element={<OnboardingWizard />} />
              <Route path="/dashboard" element={<Dashboard />} />
              <Route path="/campaigns" element={<Campaigns />} />
              <Route path="/campaigns/new/*" element={<CampaignWizard />} />
              <Route path="/messages" element={<MessagingCenter />} />
              <Route path="/sequences/:id" element={<SequenceDetail />} />
              <Route path="/settings/*" element={<Settings />} />
              <Route path="/billing" element={<BillingScreen />} />
              <Route path="/rex-chat" element={<RexChatPage />} />
              <Route path="/sniper" element={<SniperTargets />} />
              {/* Agent Mode Center and drawers */}
              <Route path="/agent" element={<AgentModeCenter />}>
                <Route path="campaign/:id" element={<CampaignDetailDrawer />} />
                <Route path="campaign/:id/replies" element={<RepliesDrawer />} />
                <Route path="inbox" element={<ActionInboxDrawer />} />
              </Route>
              <Route path="/leads" element={<LeadManagement />} />
              <Route path="/leads/profile" element={<LeadProfileDrawer />} />
              <Route path="/pricing" element={<Pricing />} />
              <Route path="/freeforever" element={<FreeForever />} />
              <Route path="/rex" element={<MeetRex />} />
              <Route path="/copilot" element={<Copilot />} />
              <Route path="/handsfree" element={<Handsfree />} />
              <Route path="/templates" element={<TemplateManager userId="mock-user-id" />} />
              <Route path="/candidates" element={<CandidateList />} />
              <Route path="/jobs" element={<JobRequisitions />} />
              <Route path="/job/:id" element={<JobRequisitionPage />} />
<<<<<<< HEAD
              <Route path="/job/:id/pipeline" element={<JobPipeline />} />
=======
              <Route path="/job/:id/pipeline" element={<PipelinePage />} />
              <Route path="/jobs/pipeline" element={<JobPipeline />} />
>>>>>>> 76e7eb0d
              <Route path="/analytics" element={<Analytics />} />
              <Route path="/phantom-monitor" element={<PhantomMonitor />} />
              <Route path="/phantom/cookie-refresh" element={<CookieRefresh />} />
              <Route path="/phantom/bulk-refresh" element={<BulkCookieRefresh />} />
              <Route path="/phantom/analytics" element={<PhantomAnalytics />} />
              <Route path="/phantom/lead-sync-failures" element={<LeadSyncFailures />} />
              <Route path="/phantom/config" element={<PhantomConfig />} />
              <Route path="/phantom/webhook-logs" element={<WebhookLogs />} />
              <Route path="/super-admin" element={<SuperAdminDashboard />} />
              <Route path="/super-admin/inbox" element={<ActionInbox />} />
              <Route path="/super-admin/sourcing" element={<CampaignsPage />} />
              <Route path="/super-admin/sourcing/campaigns/:id" element={<CampaignDetailPage />} />
              <Route path="/super-admin/sourcing/campaigns/:id/replies" element={<RepliesPage />} />
              <Route path="/admin/users" element={<AdminUserManagement />} />
              <Route path="/admin/puppet-health" element={<AdminPuppetHealth />} />
              <Route path="/admin/proxy-management" element={<AdminProxyManagement />} />
              <Route path="/admin/affiliates" element={<AdminAffiliatesManager />} />
              <Route path="/super-admin/affiliates" element={<AdminAffiliatesManager />} />
              <Route path="/blog" element={<BlogLandingPage />} />
              <Route path="/chromeextension" element={<ChromeExtension />} />
              <Route path="/chromeextension/privacy" element={<ChromeExtensionPrivacy />} />
              <Route path="/terms" element={<TermsPage />} />
              <Route path="/rexsupport" element={<RexSupport />} />
              <Route path="/apidoc" element={<ApiDocs />} />
              <Route path="/affiliates" element={<AffiliateProgram />} />
              <Route path="/producthunt" element={<ProductHunt />} />
              <Route path="/dfydashboard" element={<DfyDashboard />} />
              <Route path="/partners/login" element={<PartnersLogin />} />
              <Route path="/partners/signup" element={<PartnersSignup />} />
              <Route path="/partners/dashboard" element={<RequirePartnersAuth><PartnersDashboard /></RequirePartnersAuth>} />
              <Route path="/partners/payouts" element={<RequirePartnersAuth><AffiliatePayouts /></RequirePartnersAuth>} />
              <Route path="/partners/settings" element={<RequirePartnersAuth><AffiliateSettings /></RequirePartnersAuth>} />
              <Route path="/partners/activity" element={<RequirePartnersAuth><AffiliateActivity /></RequirePartnersAuth>} />
              <Route path="/test-gmail" element={<TestGmail />} />
              {/* Blog articles */}
              <Route path="/blog/flow-of-hirepilot" element={<FlowOfHirePilot />} />
              <Route path="/blog/message-center-setup" element={<MessageCenterSetup />} />
              <Route path="/blog/apollo-integration" element={<ApolloIntegrationGuide />} />
              <Route path="/blog/linkedin-sales-navigator" element={<LinkedInSalesNavigatorGuide />} />
              <Route path="/blog/meet-rex" element={<MeetRexGuide />} />
              <Route path="/blog/import-csv" element={<ImportCsvGuide />} />
              <Route path="/blog/campaign-wizard" element={<CampaignWizardGuide />} />
              <Route path="/blog/PipelineBestPractices" element={<PipelineBestPracticesGuide />} />
              <Route path="/blog/email-troubleshooting" element={<EmailTroubleshootingGuide />} />
              <Route path="/blog/CreditsGuide" element={<CreditsGuide />} />
              <Route path="/blog/zapierguide" element={<ZapierGuide />} />
              <Route path="/blog/ats-integrations" element={<AtsIntegrations />} />
              <Route path="/blog/agentmode" element={<RexAgentMode />} />
              <Route path="/blog/free-plan-playbook" element={<FreePlanPlaybook />} />
              {/* Email Deliverability Series */}
              <Route path="/blog/email-deliverability-1" element={<EmailDeliverability1 />} />
              <Route path="/blog/email-deliverability-2" element={<EmailDeliverability2 />} />
              <Route path="/blog/email-deliverability-3" element={<EmailDeliverability3 />} />
              <Route path="/blog/email-deliverability-4" element={<EmailDeliverability4 />} />
              <Route path="/blog/email-deliverability-5" element={<EmailDeliverability5 />} />
              {/* AutomateRecruiting Series */}
              <Route path="/blog/AutomateRecruiting1" element={<AutomateRecruiting1 />} />
              <Route path="/blog/AutomateRecruiting2" element={<AutomateRecruiting2 />} />
              <Route path="/blog/AutomateRecruiting3" element={<AutomateRecruiting3 />} />
              <Route path="/blog/AutomateRecruiting4" element={<AutomateRecruiting4 />} />
              <Route path="/blog/AutomateRecruiting5" element={<AutomateRecruiting5 />} />
              <Route path="*" element={<Navigate to="/login" />} />
            </Routes>
          </Suspense>
        </main>
      </div>
      {/* REX widget mounted globally unless PH non-chat popup is active */}
      {!(rexFlags.producthunt && rexFlags.popup && isAuthPage) && (
        <RexWidget
          mode={isAuthPage ? 'sales' : 'support'}
          config={{
            demoUrl: (import.meta?.env && import.meta.env.VITE_DEMO_URL) || undefined,
            calendlyUrl: (import.meta?.env && import.meta.env.VITE_CALENDLY_URL) || undefined,
          }}
        />
      )}
      {/* Promo banner: show on all public pages and blog landing (exclude blog articles) */}
      {isAuthPage && !location.pathname.startsWith('/blog/') && (
        <PromoBanner show={true} />
      )}
    </div>
  );
}

// Create a query client for React Query
const queryClient = new QueryClient({
  defaultOptions: {
    queries: {
      staleTime: 30000, // Data is considered fresh for 30 seconds
      retry: 1, // Retry failed requests once
      refetchOnWindowFocus: false, // Don't refetch on window focus
    },
  },
});<|MERGE_RESOLUTION|>--- conflicted
+++ resolved
@@ -115,13 +115,8 @@
 const LeadProfileDrawer = lazy(() => import("./screens/LeadProfileDrawer"));
 const CandidateList = lazy(() => import("./screens/CandidateList"));
 const JobRequisitions = lazy(() => import("./screens/JobRequisitions"));
-<<<<<<< HEAD
-const JobRequisitionPage = lazy(() => import("./pages/job/[id].tsx"));
-=======
 const JobPipeline = lazy(() => import("./screens/JobPipeline"));
 const JobRequisitionPage = lazy(() => import("./pages/job/[id].tsx"));
-const PipelinePage = lazy(() => import("./pages/job/[id]/pipeline.tsx"));
->>>>>>> 76e7eb0d
 const Campaigns = lazy(() => import("./screens/Campaigns"));
 const Analytics = lazy(() => import("./screens/Analytics"));
 const BillingScreen = lazy(() => import("./screens/BillingScreen"));
@@ -455,16 +450,12 @@
               <Route path="/candidates" element={<CandidateList />} />
               <Route path="/jobs" element={<JobRequisitions />} />
               <Route path="/job/:id" element={<JobRequisitionPage />} />
-<<<<<<< HEAD
               <Route path="/job/:id/pipeline" element={<JobPipeline />} />
-=======
-              <Route path="/job/:id/pipeline" element={<PipelinePage />} />
-              <Route path="/jobs/pipeline" element={<JobPipeline />} />
->>>>>>> 76e7eb0d
               <Route path="/analytics" element={<Analytics />} />
               <Route path="/phantom-monitor" element={<PhantomMonitor />} />
               <Route path="/phantom/cookie-refresh" element={<CookieRefresh />} />
               <Route path="/phantom/bulk-refresh" element={<BulkCookieRefresh />} />
+
               <Route path="/phantom/analytics" element={<PhantomAnalytics />} />
               <Route path="/phantom/lead-sync-failures" element={<LeadSyncFailures />} />
               <Route path="/phantom/config" element={<PhantomConfig />} />
